# Changelog

## Rugments 1.0.0 (2015-XX-XX)

* Initial fork from [rouge](https://github.com/jneen/rouge)
* Huge code cleanup (linting with rubocop)
<<<<<<< HEAD
* Replaced AUTHORS with a generated list from git. Provided a `.mailmap` file as well.
* Use a cache for all the lexers. If you just want to use one lexer Rugments
  does not have to load all the lexers. Use `Rugments::Lexer.find_by_name` to
  get a lexer class.
* Ignore case when filtering lexers against filenames.
* New HTML formatter
=======
* Replaced AUTHORS list with git instructions how to get a complete list of
  contributors. Provided a .mailmap file as well.
* Provide continuous integration support using [travis](https://travis-ci.org/rumpelsepp/rugments)
  and [coveralls](https://coveralls.io/r/rumpelsepp/rugments).
* Improved HTML formatter
>>>>>>> e4408b99
  * Changed `wrap` to `nowrap` which is `false` by default
  * Ported `linenos`, `linenostart`, `lineanchors` and `anchorlinenos` from pygments
  * See documentation here: http://pygments.org/docs/formatters/#HtmlFormatter
  * Added `lineanchorsid` to be able to change the url fragment<|MERGE_RESOLUTION|>--- conflicted
+++ resolved
@@ -4,20 +4,14 @@
 
 * Initial fork from [rouge](https://github.com/jneen/rouge)
 * Huge code cleanup (linting with rubocop)
-<<<<<<< HEAD
 * Replaced AUTHORS with a generated list from git. Provided a `.mailmap` file as well.
 * Use a cache for all the lexers. If you just want to use one lexer Rugments
   does not have to load all the lexers. Use `Rugments::Lexer.find_by_name` to
   get a lexer class.
 * Ignore case when filtering lexers against filenames.
-* New HTML formatter
-=======
-* Replaced AUTHORS list with git instructions how to get a complete list of
-  contributors. Provided a .mailmap file as well.
 * Provide continuous integration support using [travis](https://travis-ci.org/rumpelsepp/rugments)
   and [coveralls](https://coveralls.io/r/rumpelsepp/rugments).
-* Improved HTML formatter
->>>>>>> e4408b99
+* New HTML formatter
   * Changed `wrap` to `nowrap` which is `false` by default
   * Ported `linenos`, `linenostart`, `lineanchors` and `anchorlinenos` from pygments
   * See documentation here: http://pygments.org/docs/formatters/#HtmlFormatter
