language: ruby
rvm:
  - "2.0"
  - "2.1"
  - "2.2"
<<<<<<< HEAD
bundler_args: --without development
before_install: gem update bundler

notifications:
  email: false
=======
before_install:
  - gem update --system
  - gem --version
>>>>>>> e4408b99
<|MERGE_RESOLUTION|>--- conflicted
+++ resolved
@@ -3,14 +3,10 @@
   - "2.0"
   - "2.1"
   - "2.2"
-<<<<<<< HEAD
-bundler_args: --without development
-before_install: gem update bundler
 
-notifications:
-  email: false
-=======
 before_install:
   - gem update --system
   - gem --version
->>>>>>> e4408b99
+
+notifications:
+  email: false