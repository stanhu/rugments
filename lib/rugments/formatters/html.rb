require 'cgi'

module Rugments
  module Formatters
    class HTML < Formatter
      tag 'html'

      # Creates a new <tt>Rugments::Formatter::HTML instance.</tt>
      #
      # [+nowrap+]          If set to True, don't wrap the output at all, not
      #                     even inside a <tt><pre></tt> tag (default: false).
      # [+cssclass+]        CSS class for the wrapping <tt><div></tt> tag
      #                     (default: 'highlight').
      # [+linenos+]         If set to 'table', output line numbers as a table
      #                     with two cells, one containing the line numbers,
      #                     the other the whole code. This is copy paste friendly,
      #                     but may cause alignment problems with some browsers
      #                     or fonts. If set to 'inline', the line numbers will
      #                     be integrated in the <tt><pre></tt> tag that contains
      #                     the code (default: nil).
      # [+linenostart+]     The line number for the first line (default: 1).
      # [+lineanchors+]     If set to true the formatter will wrap each output
      #                     line in an anchor tag with a name of L-linenumber.
      #                     This allows easy linking to certain lines
      #                     (default: false).
      # [+lineanchorsid+]   If lineanchors is true the name of the anchors can
      #                     be changed with lineanchorsid to e.g. foo-linenumber
      #                     (default: 'L').
      # [+anchorlinenos+]   If set to true, will wrap line numbers in <tt><a></tt>
      #                     tags. Used in combination with linenos and lineanchors
      #                     (default: false).
      # [+inline_theme+]    Inline CSS styles for the <pre> tag (default: false).
      def initialize(
          nowrap: false,
          cssclass: 'highlight',
          linenos: nil,
          linenostart: 1,
          lineanchors: false,
          lineanchorsid: 'L',
          anchorlinenos: false,
          inline_theme: nil
        )
        @nowrap = nowrap
        @cssclass = cssclass
        @linenos = linenos
        @linenostart = linenostart
        @lineanchors = lineanchors
        @lineanchorsid = lineanchorsid
        @anchorlinenos = anchorlinenos
        @inline_theme = inline_theme
      end

      def render(tokens)
        case @linenos
        when 'table'
          render_tableized(tokens)
        when 'inline'
          render_untableized(tokens)
        else
          render_untableized(tokens)
        end
      end

      private

      def render_untableized(tokens)
        data = process_tokens(tokens)

        html = []
        html << "<pre class=\"#{@cssclass}\"><code>" unless @nowrap
        html << wrap_lines(data[:code])
        html << "</code></pre>\n" unless @nowrap
        html.join("\n")
      end

      def render_tableized(tokens)
        data = process_tokens(tokens)

        html = []
        html << "<div class=\"#{@cssclass}\">" unless @nowrap
        html << '<table><tbody>'
        html << "<td class=\"linenos\"><pre>"
        html << wrap_linenos(data[:numbers])
        html << '</pre></td>'
        html << "<td class=\"lines\"><pre><code>"
        html << wrap_lines(data[:code])
        html << '</code></pre></td>'
        html << '</tbody></table>'
        html << '</div>' unless @nowrap
        html.join("\n")
      end

      def process_tokens(tokens)
        num_lines = 0
        last_val = ''
        rendered = ''

        tokens.each do |tok, val|
          last_val = val
          num_lines += val.scan(/\n/).size
          rendered << span(tok, val)
        end

        numbers = (@linenostart..num_lines + @linenostart - 1).to_a

<<<<<<< HEAD
        # Add an extra line for non-newline-terminated strings.
        unless last_val[-1] == "\n"
          num_lines += 1
          rendered << span(Token::Tokens::Text::Whitespace, "\n")
        end

        { numbers: numbers, code: rendered }
=======
        { numbers: numbers, code: formatted }
>>>>>>> 82b92895
      end

      def wrap_linenos(numbers)
        if @anchorlinenos
          numbers.map! do |number|
            "<a href=\"##{@lineanchorsid}#{number}\">#{number}</a>"
          end
        end
        numbers.join("\n")
      end

      def wrap_lines(rendered)
        if @lineanchors
          lines = rendered.split("\n")
          lines = lines.each_with_index.map do |line, index|
            number = index + @linenostart

            if @linenos == 'inline'
              "<a name=\"L#{number}\"></a>" \
              "<span class=\"linenos\">#{number}</span>" \
              "<span id=\"#{@lineanchorsid}#{number}\" class=\"line\">#{line}" \
              '</span>'
            else
              "<span id=\"#{@lineanchorsid}#{number}\" class=\"line\">#{line}" \
              '</span>'
            end
          end
          lines.join("\n")
        else
          if @linenos == 'inline'
            lines = rendered.split("\n")
            lines = lines.each_with_index.map do |line, index|
              number = index + @linenostart
              "<span class=\"linenos\">#{number}</span>#{line}"
            end
            lines.join("\n")
          else
            rendered
          end
        end
      end

      def span(tok, val)
        # http://stackoverflow.com/a/1600584/2587286
        val = CGI.escapeHTML(val)

        if tok.shortname.empty?
          val
        else
          if @inline_theme
            theme = Theme.find(@inline_theme).new
            rules = theme.style_for(tok).rendered_rules
            "<span style=\"#{rules.to_a.join(';')}\">#{val}</span>"
          else
            "<span class=\"#{tok.shortname}\">#{val}</span>"
          end
        end
      end
    end
  end
end<|MERGE_RESOLUTION|>--- conflicted
+++ resolved
@@ -103,17 +103,7 @@
 
         numbers = (@linenostart..num_lines + @linenostart - 1).to_a
 
-<<<<<<< HEAD
-        # Add an extra line for non-newline-terminated strings.
-        unless last_val[-1] == "\n"
-          num_lines += 1
-          rendered << span(Token::Tokens::Text::Whitespace, "\n")
-        end
-
         { numbers: numbers, code: rendered }
-=======
-        { numbers: numbers, code: formatted }
->>>>>>> 82b92895
       end
 
       def wrap_linenos(numbers)
