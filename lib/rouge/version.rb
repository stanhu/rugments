module Rouge
  def self.version
<<<<<<< HEAD
    "0.3.9"
=======
    "1.1.0"
>>>>>>> 9b256a9d
  end
end<|MERGE_RESOLUTION|>--- conflicted
+++ resolved
@@ -1,9 +1,5 @@
 module Rouge
   def self.version
-<<<<<<< HEAD
-    "0.3.9"
-=======
     "1.1.0"
->>>>>>> 9b256a9d
   end
 end